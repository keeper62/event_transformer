--- conflicted
+++ resolved
@@ -220,7 +220,6 @@
                 outputs.append(logits_last)
     
                 with torch.no_grad():
-<<<<<<< HEAD
                     # Apply temperature
                     logits_last = logits_last / temperature
                     
@@ -246,15 +245,8 @@
                         preds = torch.gather(topk_indices, 1, preds.unsqueeze(1)).squeeze(1)
     
                     # Update sequences
-=======
-                    # Top-k sampling (k=5)  
-                    topk_probs, topk_tokens = torch.topk(torch.softmax(logits_last, dim=-1), k=5)  
-                    preds = torch.multinomial(topk_probs, num_samples=1).squeeze()  
-
-                    # Update sequences in one operation
->>>>>>> 22949047
                     current_inputs = torch.cat([current_inputs[:, 1:], preds.unsqueeze(1)], dim=1)
-    
+
                     # Process templates
                     pred_templates = [self.template_miner.decode_event_id_sequence(p.item()) for p in preds]
                     tokenized = self.tokenizer.batch_transform(pred_templates)
@@ -262,7 +254,7 @@
                         current_sequences[:, 1:], 
                         torch.tensor(tokenized, device=device).unsqueeze(1)
                     ], dim=1)
-    
+
         outputs = torch.stack(outputs, dim=1).float()
         return outputs.reshape(-1, self.num_classes), targets.reshape(-1)
 
